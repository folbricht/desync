--- conflicted
+++ resolved
@@ -129,12 +129,8 @@
 	// Prepare a tempfile that'll hold the output during processing. Close it, we
 	// just need the name here since it'll be opened multiple times during write.
 	// Also make sure it gets removed regardless of any errors below.
-<<<<<<< HEAD
 	var stats *desync.ExtractStats
-	tmpfile, err := ioutil.TempFile(filepath.Dir(name), "."+filepath.Base(name))
-=======
 	tmp, err := tempfile.NewMode(filepath.Dir(name), "."+filepath.Base(name), 0644)
->>>>>>> 37b451eb
 	if err != nil {
 		return stats, err
 	}
@@ -142,28 +138,12 @@
 	defer os.Remove(tmp.Name())
 
 	// Build the blob from the chunks, writing everything into the tempfile
-<<<<<<< HEAD
-	if stats, err = writeInplace(ctx, tmpfile.Name(), idx, s, seeds, n); err != nil {
+	if stats, err = writeInplace(ctx, tmp.Name(), idx, s, seeds, n); err != nil {
 		return stats, err
 	}
 
 	// Rename the tempfile to the output file
-	if err := os.Rename(tmpfile.Name(), name); err != nil {
-		return stats, err
-	}
-
-	// FIXME Unfortunately, tempfiles are created with 0600 perms and there doesn't
-	// appear a way to influence that, short of writing another function that
-	// generates a tempfile name. Set 0644 perms here after rename (ignoring umask)
-	return stats, os.Chmod(name, 0644)
-=======
-	if err = writeInplace(ctx, tmp.Name(), idx, s, n); err != nil {
-		return err
-	}
-
-	// Rename the tempfile to the output file
-	return os.Rename(tmp.Name(), name)
->>>>>>> 37b451eb
+	return stats, os.Rename(tmp.Name(), name)
 }
 
 func writeInplace(ctx context.Context, name string, idx desync.Index, s desync.Store, seeds []desync.Seed, n int) (*desync.ExtractStats, error) {
