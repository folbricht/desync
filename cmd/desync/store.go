package main

import (
	"fmt"
	"net/url"
	"strings"

	"path"
	"path/filepath"

	"github.com/folbricht/desync"
	"github.com/pkg/errors"
)

// cmdStoreOptions are used to pass additional options to store initalization from the
// commandline. These generally override settings from the config file.
type cmdStoreOptions struct {
	n          int
	clientCert string
	clientKey  string
	skipVerify bool
}

// MergeWith takes store options as read from the config, and applies command-line
// provided options on top of them and returns the merged result.
func (o cmdStoreOptions) MergedWith(opt desync.StoreOptions) desync.StoreOptions {
	opt.N = o.n
	if o.clientCert != "" {
		opt.ClientCert = o.clientCert
	}
	if o.clientKey != "" {
		opt.ClientKey = o.clientKey
	}
	if o.skipVerify {
		opt.SkipVerify = true
	}
	return opt
}

// MultiStoreWithCache is used to parse store and cache locations given in the
// command line.
// cacheLocation - Place of the local store used for caching, can be blank
// storeLocation - URLs or paths to remote or local stores that should be queried in order
func MultiStoreWithCache(cmdOpt cmdStoreOptions, cacheLocation string, storeLocations ...string) (desync.Store, error) {
	var (
		store  desync.Store
		stores []desync.Store
	)
	for _, location := range storeLocations {
		s, err := storeFromLocation(location, cmdOpt)
		if err != nil {
			return store, err
		}
		stores = append(stores, s)
	}

	// Combine all stores into one router
	store = desync.NewStoreRouter(stores...)

	// See if we want to use a writable store as cache, if so, attach a cache to
	// the router
	if cacheLocation != "" {
		cache, err := WritableStore(cacheLocation, cmdOpt)
		if err != nil {
			return store, err
		}

		if ls, ok := cache.(desync.LocalStore); ok {
			ls.UpdateTimes = true
		}
		store = desync.NewCache(store, cache)
	}
	return store, nil
}

// multiStoreWithCache is used to parse store locations, and return a store
// router instance containing them all for reading, in the order they're given
func multiStore(cmdOpt cmdStoreOptions, storeLocations ...string) (desync.Store, error) {
	var stores []desync.Store
	for _, location := range storeLocations {
		s, err := storeFromLocation(location, cmdOpt)
		if err != nil {
			return nil, err
		}
		stores = append(stores, s)
	}

	return desync.NewStoreRouter(stores...), nil
}

// WritableStore is used to parse a store location from the command line for
// commands that expect to write chunks, such as make or tar. It determines
// which type of writable store is needed, instantiates and returns a
// single desync.WriteStore.
func WritableStore(location string, cmdOpt cmdStoreOptions) (desync.WriteStore, error) {
	s, err := storeFromLocation(location, cmdOpt)
	if err != nil {
		return nil, err
	}
	store, ok := s.(desync.WriteStore)
	if !ok {
		return nil, fmt.Errorf("store '%s' does not support writing", location)
	}
	return store, nil
}

// Parse a single store URL or path and return an initialized instance of it
func storeFromLocation(location string, cmdOpt cmdStoreOptions) (desync.Store, error) {
	loc, err := url.Parse(location)
	if err != nil {
		return nil, fmt.Errorf("Unable to parse store location %s : %s", location, err)
	}

	// Get any store options from the config if present and overwrite with settings from
	// the command line
	opt := cmdOpt.MergedWith(cfg.GetStoreOptionsFor(location))

	var s desync.Store
	switch loc.Scheme {
	case "ssh":
		s, err = desync.NewRemoteSSHStore(loc, opt)
		if err != nil {
			return nil, err
		}
	case "sftp":
		s, err = desync.NewSFTPStore(loc, opt)
		if err != nil {
			return nil, err
		}
	case "http", "https":
		// This is for backwards compatibility only, to support http-timeout and
		// http-error-retry in the config file for a bit longer. If those are
		// set, and the options for the store aren't, then use the old values.
		// TODO: Remove this code and drop these config options in the future.
		if opt.Timeout == 0 && cfg.HTTPTimeout > 0 {
			opt.Timeout = cfg.HTTPTimeout
		}
		if opt.ErrorRetry == 0 && cfg.HTTPErrorRetry > 0 {
			opt.ErrorRetry = cfg.HTTPErrorRetry
		}
		s, err = desync.NewRemoteHTTPStore(loc, opt)
		if err != nil {
			return nil, err
		}
	case "s3+http", "s3+https":
		s3Creds, region := cfg.GetS3CredentialsFor(loc)
		s, err = desync.NewS3Store(loc, s3Creds, region, opt)
		if err != nil {
			return nil, err
		}
<<<<<<< HEAD
	case "":
		s, err = desync.NewLocalStore(loc.Path, opt)
=======
	default:
		s, err = desync.NewLocalStore(location)
>>>>>>> 7efc19a6
		if err != nil {
			return nil, err
		}
	}
	return s, nil
}

func readCaibxFile(location string, cmdOpt cmdStoreOptions) (c desync.Index, err error) {
	is, indexName, err := indexStoreFromLocation(location, cmdOpt)
	if err != nil {
		return c, err
	}
	defer is.Close()

	return is.GetIndex(indexName)
}

func storeCaibxFile(idx desync.Index, location string, cmdOpt cmdStoreOptions) error {
	is, indexName, err := writableIndexStore(location, cmdOpt)
	if err != nil {
		return err
	}
	defer is.Close()
	return is.StoreIndex(indexName, idx)
}

// WritableIndexStore is used to parse a store location from the command line for
// commands that expect to write indexes, such as make or tar. It determines
// which type of writable store is needed, instantiates and returns a
// single desync.IndexWriteStore.
func writableIndexStore(location string, cmdOpt cmdStoreOptions) (desync.IndexWriteStore, string, error) {
	s, indexName, err := indexStoreFromLocation(location, cmdOpt)
	if err != nil {
		return nil, indexName, err
	}
	store, ok := s.(desync.IndexWriteStore)
	if !ok {
		return nil, indexName, fmt.Errorf("index store '%s' does not support writing", location)
	}
	return store, indexName, nil
}

// Parse a single store URL or path and return an initialized instance of it
func indexStoreFromLocation(location string, cmdOpt cmdStoreOptions) (desync.IndexStore, string, error) {
	loc, err := url.Parse(location)
	if err != nil {
		return nil, "", fmt.Errorf("Unable to parse store location %s : %s", location, err)
	}

	indexName := path.Base(loc.Path)
	// Remove file name from url path
	p := *loc
	p.Path = path.Dir(p.Path)

	// Get any store options from the config if present and overwrite with settings from
	// the command line. To do that it's necessary to get the base string so it can be looked
	// up in the config. We could be dealing with Unix-style paths or URLs that use / or with
	// Windows paths that could be using \.
	var base string
	switch {
	case strings.Contains(location, "/"):
		base = location[:strings.LastIndex(location, "/")]
	case strings.Contains(location, "\\"):
		base = location[:strings.LastIndex(location, "\\")]
	}
	opt := cmdOpt.MergedWith(cfg.GetStoreOptionsFor(base))

	var s desync.IndexStore
	switch loc.Scheme {
	case "ssh":
		return nil, "", errors.New("Index storage is not supported by ssh remote stores")
	case "sftp":
		s, err = desync.NewSFTPIndexStore(loc, opt)
		if err != nil {
			return nil, "", err
		}
	case "http", "https":
		// This is for backwards compatibility only, to support http-timeout and
		// http-error-retry in the config file for a bit longer. If those are
		// set, and the options for the store aren't, then use the old values.
		// TODO: Remove this code and drop these config options in the future.
		if opt.Timeout == 0 && cfg.HTTPTimeout > 0 {
			opt.Timeout = cfg.HTTPTimeout
		}
		if opt.ErrorRetry == 0 && cfg.HTTPErrorRetry > 0 {
			opt.ErrorRetry = cfg.HTTPErrorRetry
		}
		s, err = desync.NewRemoteHTTPIndexStore(&p, opt)
		if err != nil {
			return nil, "", err
		}
	case "s3+http", "s3+https":
		s3Creds, region := cfg.GetS3CredentialsFor(&p)
		s, err = desync.NewS3IndexStore(&p, s3Creds, region, opt)
		if err != nil {
			return nil, "", err
		}
	default:
		if location == "-" {
			s, _ = desync.NewConsoleIndexStore()
		} else {
			s, err = desync.NewLocalIndexStore(filepath.Dir(location))
			if err != nil {
				return nil, "", err
			}
			indexName = filepath.Base(location)
		}
	}
	return s, indexName, nil
}<|MERGE_RESOLUTION|>--- conflicted
+++ resolved
@@ -148,13 +148,8 @@
 		if err != nil {
 			return nil, err
 		}
-<<<<<<< HEAD
-	case "":
-		s, err = desync.NewLocalStore(loc.Path, opt)
-=======
 	default:
 		s, err = desync.NewLocalStore(location)
->>>>>>> 7efc19a6
 		if err != nil {
 			return nil, err
 		}
