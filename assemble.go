--- conflicted
+++ resolved
@@ -6,12 +6,6 @@
 	"fmt"
 	"os"
 	"sync"
-<<<<<<< HEAD
-	"syscall"
-=======
-
-	"github.com/pkg/errors"
->>>>>>> ffa49c3c
 )
 
 // AssembleFile re-assembles a file based on a list of index chunks. It runs n
